--- conflicted
+++ resolved
@@ -1,6 +1,3 @@
-<<<<<<< HEAD
-#include "life.h"
-=======
 #include <errno.h>
 #include <stdio.h>
 #include <stdlib.h>
@@ -13,37 +10,24 @@
 #include <unistd.h>
 const char* kClearScreenCode = "\033[H\033[J";
 #endif
->>>>>>> b7b014d2
-
-// Usage: life [rows] [columns] [filename] [generations]
-int main(int argc, char* argv[]) {
-  config_t config;
-
-  if (ConfigureGame(&config, argc, argv) != 0) {
-    return 1;
-  }
-
-  FILE* fd = fopen(config.filename, "r");
-  if (!fd) {
-    perror("File open operation failed");
-    return 1;
-  }
-
-  char** world = CreateWorldFromFile(fd, &config);
-  fclose(fd);
-
-<<<<<<< HEAD
-  for (size_t gen = 0; gen <= config.generations; gen++) {
-    PrintWorld((const char**)world, &config, gen);
-    play(world, &config);
-  }
-  FreeGrid(world, config.rows + 2);
-  return 0;
-}
-=======
+
+#define MIN(a, b) (((a) < (b)) ? (a) : (b))
+
+// Struct for storing game configurations
+typedef struct {
+    size_t rows;
+    size_t cols;
+    char* filename;
+    size_t generations;
+} config_t;
+
+static const config_t kDefaults = {10, 10, "life.txt", 10};
+
+// Ensures that world traversal is kept within the valid cells
+static const size_t kOffset = 1;
+
 static const useconds_t kInterval = 800000;  // microseconds
 
->>>>>>> b7b014d2
 
 // Determines if a cell is alive.
 //
@@ -72,18 +56,6 @@
 //   config: A pointer to the config_t structure where the settings are stored.
 //   gen:    The current generation number that is being printed.
 void PrintWorld(const char** world, config_t* config, int gen) {
-<<<<<<< HEAD
-  printf("Generation %d:\n", gen);
-  for (size_t i = kPadding; i <= config->rows; i++) {
-    for (size_t j = kPadding; j <= config->cols; j++) {
-      printf("%c", world[i][j]);
-      if (j == config->cols) {
-        putchar('\n');
-      }
-    }
-  }
-  printf("================================\n");
-=======
 #ifdef _WIN32
     system("cls");
 #else
@@ -102,7 +74,6 @@
     printf("================================\n");
     fflush(stdout);
     usleep(kInterval);
->>>>>>> b7b014d2
 }
 
 // Parses a string representing a positive integer into a `size_t`.
@@ -313,21 +284,10 @@
 //   configuration,
 //           including the number of rows, columns, and other settings.
 void play(char** world, const config_t* config) {
-<<<<<<< HEAD
   char** world_copy = CreateCharGrid(config->rows + 2, config->cols + 2, '-');
   for (size_t i = 0; i <= config->rows - kPadding; i++) {
     memcpy(world_copy[i], world[i], sizeof(char) * (config->cols + 2));
   }
-
-  for (size_t i = 0; i <= config->rows - kPadding; i++) {
-    for (size_t j = 0; j <= config->cols - kPadding; j++) {
-      const Coordinate coord = {j, i};
-      world[i][j] = ComputeNewState((const char**)world_copy, &coord);
-=======
-    char** world_copy = CreateCharGrid(config->rows + 2, config->cols + 2, '-');
-    for (size_t i = kOffset; i <= config->rows; i++) {
-        memcpy(world_copy[i], world[i], sizeof(char) * (config->cols + 2));
-    }
 
     for (size_t i = kOffset; i <= config->rows; i++) {
         for (size_t j = kOffset; j <= config->cols; j++) {
@@ -358,8 +318,7 @@
     for (size_t gen = 0; gen <= config.generations; gen++) {
         PrintWorld((const char**)world, &config, gen);
         play(world, &config);
->>>>>>> b7b014d2
-    }
-  }
-  FreeGrid(world_copy, config->rows + 2);
+    }
+    FreeGrid(world, config.rows + 2);
+    return 0;
 }